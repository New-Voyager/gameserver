--- conflicted
+++ resolved
@@ -347,7 +347,6 @@
 	return nil
 }
 
-<<<<<<< HEAD
 func (p *Player) StartGame(clubID uint32, gameID uint64) error {
 	var message GameMessage
 	message.ClubId = clubID
@@ -362,9 +361,6 @@
 }
 
 func (p *Player) JoinGame(gameID uint64, seatNo uint32, buyIn float32, runItTwice bool, runItTwicePromptResponse bool, postBlind bool) error {
-=======
-func (p *Player) JoinGame(gameID uint64, seatNo uint32, buyIn float32, runItTwice bool, runItTwicePromptResponse bool) error {
->>>>>>> 445412fd
 	gameIDStr := fmt.Sprintf("%d", gameID)
 	if _, ok := GameManager.activeGames[gameIDStr]; !ok {
 		// game not found
@@ -374,11 +370,7 @@
 	p.RunItTwice = runItTwice
 	p.RunItTwicePromptResponse = runItTwicePromptResponse
 	game, _ := GameManager.activeGames[gameIDStr]
-<<<<<<< HEAD
-	game.addPlayer(p, buyIn, postBlind)
-=======
-	game.addScriptTestPlayer(p, buyIn)
->>>>>>> 445412fd
+	game.addScriptTestPlayer(p, buyIn, postBlind)
 	p.game = game
 
 	// start listenting for game/hand events
